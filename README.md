# **FVAP**

A straightforward training system to improve the algorithmic fairness of visual attribute prediction networks

![Method Overview](assets/title_image.png)

> [Enhancing **F**airness of **V**isual **A**ttribute **P**redictors](https://arxiv.org/abs/2207.05727), <br>
> [_Tobias Hänel_](https://arxiv.org/search/cs?searchtype=author&query=Hänel%2C+Tobias), [_Nishant Kumar_](https://arxiv.org/search/cs?searchtype=author&query=Kumar%2C+Nishant), [_Dmitrij Schlesinger_](https://arxiv.org/search/cs?searchtype=author&query=Schlesinger%2C+Dmitrij), [_Mengze Li_](https://arxiv.org/search/cs?searchtype=author&query=Li%2C+Mengze), [_Erdem Ünal_](https://arxiv.org/search/cs?searchtype=author&query=Ünal%2C+Erdem), [_Abouzar Eslami_](https://arxiv.org/search/cs?searchtype=author&query=Eslami%2C+Abouzar), [_Stefan Gumhold_](https://arxiv.org/search/cs?searchtype=author&query=Gumhold%2C+Stefan), <br>
> *ACCV2022 ([arXiv:2207.05727](https://arxiv.org/abs/2207.05727)*)

## Abstract
Our new training procedure improves the fairness of image classification models w.r.t. to sensitive attributes such as
gender, age, and ethnicity. We add a weighted fairness loss to the standard cross-entropy loss during mini-batch
gradient descent. It estimates the fairness of the model’s  predictions based on the sensitive attributes and the
predicted and ground-truth target attributes from the samples within each batch.

## News
* (2022/09/16) The ACCV2022 program chairs accepted our paper

## Requirements
<<<<<<< HEAD
The code base is designed to be used on Linux/Mac OS.

## Installation (Linux)
* Clone the repository to your desired location of the project root directory (`$PROJ_ROOT`)<br> 
``$ export PROJ_ROOT=$PWD``
* Installing the python virtual environment via virtualenv and the required PyPI libraries
``$ pip install -U virtualenv``
``$ python3 -m virtualenv .env``
``$ source .env/bin/activate``
``$ pip install -r requirements.txt``
=======

## Installation
### Repository Setup
* Clone this repository to your desired location for the project root directory `$PROJ_ROOT`<br>
``$ export PROJ_ROOT=/path/to/proj/root``<br>
``$ git clone https://github.com/nish03/FVAP.git $PROJ_ROOT``
>>>>>>> 563dcf3b

### Data preparation
Each dataset will be stored in the `datasets` directory in the project root `$PROJ_ROOT`
* **CelebA** can be obtained from the official [webpage](https://mmlab.ie.cuhk.edu.hk/projects/CelebA.html). 
Select the [Aligned&Cropped Images](https://drive.google.com/drive/folders/0B7EVK8r0v71pWEZsZE9oNnFzTm8?resourcekey=0-5BR16BdXnb8hVj6CNHKzLg&usp=sharing),
download `Img/image_align_celeba.zip` and extract the contained images to `datasets/CelebA/celeba/img_align_celeba`. Download the annotation files `Anno/*.txt` and store them in `datasets/CelebA/celeba`.
* **SIIM-ISIC Melanoma Classification** can be obtained from the Kaggle competition [webpage](https://www.kaggle.com/competitions/siim-isic-melanoma-classification/data). Download the `jpeg` directory and extract the contained contents to `datasets/SIIM-ISIC-Melanoma/jpeg`. Download `train.csv` and store it in `datasets/SIIM-ISIC-Melanoma/train.csv`
* **UTKFace** can be obtained from the official [webpage](https://susanqq.github.io/UTKFace/). Select the [Aligned&Cropped Faces](https://drive.google.com/drive/folders/0BxYys69jI14kU0I1YUQyY1ZDRUE?resourcekey=0-01Pth1hq20K4kuGVkp3oBw), download `UTKFace.tar.gz` and extract the contained images to `datasets/UTKFace`

After you are finished with the data preparation process your `datasets` directory should look like this:

```
[datasets]
   ┣━━[CelebA]
   ┃     ┗━━[celeba]
   ┃           ┣━━[img_align_celeba]
   ┃           ┃     ┣━━ 000001.jpg
   ┃           ┃     ┣━━ 000002.jpg
   ┃           ┃     ┣━━ ...
   ┃           ┃     ┗━━ 202599.jpg
   ┃           ┣━━ identity_CelebA.txt
   ┃           ┣━━ list_attr_celeba.txt
   ┃           ┣━━ list_bbox_celeba.txt
   ┃           ┣━━ list_eval_partition.txt
   ┃           ┗━━ list_landmarks_align_celeba.txt
   ┃━━[SIIM-ISIC-Melanoma]
   ┃     ┣━━[jpeg]
   ┃     ┃     ┣━━[test]
   ┃     ┃     ┃     ┣━━ ISIC_0052060.jpg
   ┃     ┃     ┃     ┣━━ ISIC_0052349.jpg
   ┃     ┃     ┃     ┣━━ ...
   ┃     ┃     ┃     ┗━━ ISIC_9999302.jpg
   ┃     ┃     ┗━━[train]
   ┃     ┃           ┣━━ ISIC_0015719.jpg
   ┃     ┃           ┣━━ ISIC_0052212.jpg
   ┃     ┃           ┣━━ ...
   ┃     ┃           ┗━━ ISIC_9999806.jpg
   ┃     ┣━━ test.csv
   ┃     ┗━━ train.csv
   ┗━━[UTKFace]
         ┣━━ 1_0_0_20161219140623097.jpg.chip.jpg
         ┣━━ 1_0_0_20161219140627985.jpg.chip.jpg
         ┣━━ ...
         ┗━━ 116_1_3_20170120134744096.jpg.chip.jpg
```

### Python package installation
This project was developed under Linux with Python 3.9.6 and GCC 11.2.0 and CometML. <br>
The ```requirements.txt``` file contains the used python package versions. <br>

Run ```pip install -r requirements.txt``` to install them. <br>
Feel free to try out newer versions and let us know if there  are any incompatibilities.

### CometML Configuration
Create a CometML configuration file (.comet.config) in the project root directory `$PROJ_ROOT`.

See https://www.comet.com/docs/v2/guides/tracking-ml-training/configuring-comet/#configure-comet-using-the-comet-config-file for more information.

## Training
1. Write argument files (*.args) with your desired choice of hyperparameters. <br>
These files may contain the following parameters:
```
--batch_size: int = 256
  Batch size for training and evaluation (should be large for good fairness estimates)
--epoch_count: int = 15
  Number of epochs for training
--learning_rate: float = 1e-3
  Learning rate for the optimization procedure
--learning_rate_scheduler: str = "none"
  Learning rate scheduling method ("none" or "reduce_lr_on_plateau") for the optimization procedure
--reduce_lr_on_plateau_factor: float = 0.5
  ReduceLROnPlateau factor
--reduce_lr_on_plateau_patience: int = 5
  ReduceLROnPlateau patience
--dataset: str = "celeba"
  Dataset ("celeba", "siim_isic_melanoma", "utkface")
--model: str = "slimcnn"
  Model type ("efficientnet-b0", "efficientnet-b1", "efficientnet-b2", "efficientnet-b3", "efficientnet-b4",
              "efficientnet-b5", "efficientnet-b6", "efficientnet-b7" or "slimcnn")
--optimizer: str = "adam"
  Optimizer ("adam", "sgd")
--adam_beta_1: float = 0.9
  Adam optimizer beta_1 parameter
--adam_beta_2: float = 0.999
  Adam optimizer beta_2 parameter
--sgd_momentum: float = 0.0
  SGD momentum parameter
--sensitive_attribute_index: int
  Index of the sensitive attribute
--target_attribute_index: int
  Index of the target attribute
--fair_loss_weight: float = 1
  Weighting coefficient for the fair loss term
--fair_loss_type: str = "intersection_over_union_conditioned"
  Fair loss type ("demographic_parity", "equalized_odds", "intersection_over_union_paired",
                  "intersection_over_union_conditioned", "mutual_information_dp", "mutual_information_eo")
--pretrained_model: str
  (Optional) path to a pretrained model state file (*.pt) to reuse weights from a previous training procedure
--class_weights: str = "none"
  Class weighting method for the cross entropy loss ("none", "balanced", "ins", "isns", "ens")
--ens_beta: float = 0.99
  ENS class weighting beta parameter
```
Example arguments file for training a fair EfficientNet-B1 (`efficientnet-b1`) model with weights from an unfair pretrained model on the dataset from the SIIM-ISIC-Melanoma Classification Challenge (`siim_isic_melanoma`) for the sensitive attribute age_group (attribute with index 0) and the target attribute diagnosis (attribute with index 1) with the fair conditioned intersection over union loss (`intersection_over_union_conditioned`):
```
--batch_size
256
--epoch_count
25
--learning_rate
1e-03
--dataset
siim_isic_melanoma
--model
efficientnet-b1
--optimizer
adam
--sensitive_attribute_index
0
--target_attribute_index
2
--fair_loss_weight
1.5e+02
--fair_loss_type
intersection_over_union_conditioned
--pretrained_model
experiments/models/unfair_efficientnet-siim_isic_melanoma-target_diagnosis_class_weights_ens_0.9998-best_model.pt
--class_weights
ens
--ens_beta
0.9998
```
2. Run `./main.py ARGS_ROOT_DIR [REL_ARGS_FILE...]` <br>
ARGS_ROOT_DIR - Path to the arguments root directory for the set of experiments <br>
REL_ARGS_FILE - (Optional) Path to one or more the arguments files relative to the arguments root directory <br> All
argument files inside ARGS_ROOT_DIR are used, if no REL_ARGS_FILE is given. Results will be stored in
`experiments/results`.


## Citation
```
@article{haenel2022fvap,
  title = {Enhancing Fairness of Visual Attribute Predictors},
  author = {Hänel, Tobias and Kumar, Nishant and Schlesinger, Dmitrij and Li, Mengze and Ünal, Erdem and Eslami, Abouzar and Gumhold, Stefan},
  doi = {10.48550/ARXIV.2207.05727},
  url = {https://arxiv.org/abs/2207.05727},
  keywords = {Computer Vision and Pattern Recognition (cs.CV), Probability (math.PR), FOS: Computer and information sciences, FOS: Computer and information sciences, FOS: Mathematics, FOS: Mathematics},
  publisher = {arXiv},
  year = {2022},
  copyright = {Creative Commons Attribution 4.0 International}
```<|MERGE_RESOLUTION|>--- conflicted
+++ resolved
@@ -18,25 +18,12 @@
 * (2022/09/16) The ACCV2022 program chairs accepted our paper
 
 ## Requirements
-<<<<<<< HEAD
-The code base is designed to be used on Linux/Mac OS.
-
-## Installation (Linux)
-* Clone the repository to your desired location of the project root directory (`$PROJ_ROOT`)<br> 
-``$ export PROJ_ROOT=$PWD``
-* Installing the python virtual environment via virtualenv and the required PyPI libraries
-``$ pip install -U virtualenv``
-``$ python3 -m virtualenv .env``
-``$ source .env/bin/activate``
-``$ pip install -r requirements.txt``
-=======
 
 ## Installation
 ### Repository Setup
 * Clone this repository to your desired location for the project root directory `$PROJ_ROOT`<br>
 ``$ export PROJ_ROOT=/path/to/proj/root``<br>
 ``$ git clone https://github.com/nish03/FVAP.git $PROJ_ROOT``
->>>>>>> 563dcf3b
 
 ### Data preparation
 Each dataset will be stored in the `datasets` directory in the project root `$PROJ_ROOT`
